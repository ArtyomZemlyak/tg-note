--- conflicted
+++ resolved
@@ -192,25 +192,7 @@
                 # AICODE-FIX: Исправляем неэкранированные переносы строк в JSON
                 # Это часто происходит когда агент генерирует многострочный answer
                 json_text = self._fix_json_newlines(json_text)
-<<<<<<< HEAD
-
-=======
-                
-                # AICODE-FIX: Дополнительная очистка JSON от возможных проблем
-                # Убираем лишние переносы строк и пробелы в начале/конце
-                json_text = json_text.strip()
-                
-                # Проверяем, что JSON начинается с { и заканчивается }
-                if not json_text.startswith('{') or not json_text.endswith('}'):
-                    # Попробуем найти JSON объект внутри текста
-                    json_start = json_text.find('{')
-                    json_end = json_text.rfind('}')
-                    if json_start != -1 and json_end != -1 and json_end > json_start:
-                        json_text = json_text[json_start:json_end + 1]
-                    else:
-                        raise ValueError("No valid JSON object found")
-                
->>>>>>> ff254ab9
+
                 result_data = json.loads(json_text)
 
                 # Ensure result_data is a dictionary
@@ -447,30 +429,21 @@
             Исправленный JSON текст
         """
         import re
-<<<<<<< HEAD
-
-=======
         
         # AICODE-FIX: Более надежное исправление JSON
         # Сначала убираем лишние пробелы и переносы строк в начале/конце
         json_text = json_text.strip()
         
->>>>>>> ff254ab9
         # Ищем строковые значения в JSON и экранируем переносы строк
         def fix_string_value(match):
             key = match.group(1)
             value = match.group(2)
 
             # Экранируем переносы строк в значении
-<<<<<<< HEAD
-            value = value.replace("\n", "\\n").replace("\r", "\\r").replace("\t", "\\t")
-
-=======
             value = value.replace('\n', '\\n').replace('\r', '\\r').replace('\t', '\\t')
             # Убираем лишние пробелы
             value = value.strip()
             
->>>>>>> ff254ab9
             return f'"{key}": "{value}"'
 
         # Паттерн для поиска строковых пар ключ-значение
@@ -479,14 +452,10 @@
 
         # Применяем исправления
         fixed_json = re.sub(pattern, fix_string_value, json_text)
-<<<<<<< HEAD
-
-=======
         
         # AICODE-FIX: Дополнительная очистка - убираем лишние запятые в конце
         # Убираем запятую перед закрывающей скобкой
         fixed_json = re.sub(r',\s*}', '}', fixed_json)
         fixed_json = re.sub(r',\s*]', ']', fixed_json)
         
->>>>>>> ff254ab9
         return fixed_json